use crate::{ast::types as ast, ir::types as ir};

use butte::VOffsetT;
use heck::{ShoutySnakeCase, SnakeCase};
use itertools::Itertools;
use proc_macro2::TokenStream;
use quote::{format_ident, quote, ToTokens};
use std::{convert::TryInto, fmt};
use syn::spanned::Spanned;

#[cfg(test)]
fn to_code(value: impl ToTokens + fmt::Debug) -> String {
    format!("{}", value.to_token_stream())
}

#[cfg(test)]
mod constant_tests {
    use super::*;

    #[test]
    fn test_visit_string_constant() {
        let result = to_code("abc");
        let expected = "\"abc\"";
        assert_eq!(result, expected);
    }

    #[test]
    fn test_visit_bool_constant() {
        let result = to_code(true);
        let expected = "true";
        assert_eq!(result, expected);

        let result = to_code(false);
        let expected = "false";
        assert_eq!(result, expected);
    }
}

impl ToTokens for ast::Ident<'_> {
    fn to_tokens(&self, tokens: &mut TokenStream) {
        format_ident!("{}", self.raw).to_tokens(tokens)
    }
}

#[cfg(test)]
mod ident_tests {
    use super::*;

    #[test]
    fn test_visit_ident() {
        let result = to_code(ast::Ident::from("foo"));
        let expected = "foo";
        assert_eq!(result, expected);
    }
}

impl ToTokens for ir::Ident<'_> {
    fn to_tokens(&self, tokens: &mut TokenStream) {
        format_ident!("{}", self.raw.as_ref()).to_tokens(tokens)
    }
}

#[cfg(test)]
mod ir_ident_tests {
    use super::*;

    #[test]
    fn test_visit_ident() {
        let result = to_code(ir::Ident::from("foo"));
        let expected = "foo";
        assert_eq!(result, expected);
    }
}

/// Convert a `types::Type` to a type with the supplied wrapper for reference types
fn to_type_token(
    context_namespace: Option<&ir::QualifiedIdent<'_>>,
    ty: &ir::Type<'_>,
    lifetime: &TokenStream,
    wrap_refs_types: &TokenStream,
    wrap_outer: bool,
) -> TokenStream {
    let empty_lifetime = quote!();

    let lifetime_is_named = {
        if lifetime.is_empty() {
            false
        } else {
            let parsed_lifetime =
                syn::parse2::<syn::Lifetime>(lifetime.clone()).expect("lifetime must be valid");

            let anonymous_lifetime = syn::Ident::new("_", proc_macro2::Span::call_site());
            parsed_lifetime.ident != anonymous_lifetime
        }
    };
    // Lifetime for references (&str, &[u8], ...)
    let ref_lifetime = if lifetime_is_named {
        lifetime
    } else {
        &empty_lifetime
    };

    match ty {
        ir::Type::Bool => quote!(bool),
        ir::Type::Byte => quote!(i8),
        ir::Type::UByte => quote!(u8),
        ir::Type::Short => quote!(i16),
        ir::Type::UShort => quote!(u16),
        ir::Type::Int => quote!(i32),
        ir::Type::UInt => quote!(u32),
        ir::Type::Float => quote!(f32),
        ir::Type::Long => quote!(i64),
        ir::Type::ULong => quote!(u64),
        ir::Type::Double => quote!(f64),
        ir::Type::Int8 => quote!(i8),
        ir::Type::UInt8 => quote!(u8),
        ir::Type::Int16 => quote!(i16),
        ir::Type::UInt16 => quote!(u16),
        ir::Type::Int32 => quote!(i32),
        ir::Type::UInt32 => quote!(u32),
        ir::Type::Int64 => quote!(i64),
        ir::Type::UInt64 => quote!(u64),
        ir::Type::Float32 => quote!(f32),
        ir::Type::Float64 => quote!(f64),
        ir::Type::String => {
            let wrap_tokens = wrap_refs_types.into_token_stream();

            if wrap_tokens.is_empty() || !wrap_outer {
                quote!(&#ref_lifetime str)
            } else {
                quote!(#wrap_tokens::<&#ref_lifetime str>)
            }
        }
        ir::Type::Array(ty) => {
            // Arrays wrap the wrapping tokens with Vector
            let component_token =
                to_type_token(context_namespace, ty, lifetime, wrap_refs_types, true);
            let ty = quote!(butte::Vector<#lifetime, #component_token>);

            let wrap_tokens = wrap_refs_types.into_token_stream();
            if wrap_tokens.is_empty() || !wrap_outer {
                ty
            } else {
                quote!(#wrap_tokens::<#ty>)
            }
        }
        ir::Type::Custom(ir::CustomTypeRef { ident, ty }) => {
            // Scalar types are never wrapped and have no lifetimes
            let ident = &ident.relative(context_namespace);
            if ty.is_scalar() {
                quote!(#ident)
            } else {
                let ty = if ty == &ir::CustomType::Table {
                    quote!(#ident<&#ref_lifetime [u8]>) // handle structs
                } else {
                    quote!(#ident<#lifetime>)
                };
                let wrap_tokens = wrap_refs_types.into_token_stream();
                if wrap_tokens.is_empty() || !wrap_outer {
                    ty
                } else {
                    quote!(#wrap_tokens::<#ty>)
                }
            }
        }
    }
}

/// A trait to format literals according to a provided type.
trait PrimitiveLiteralToken {
    /// The type of the token that will be returned formatted according to the provided type.
    type TokenType;

    fn fmt_lit(&self, ty: impl Spanned + fmt::Display) -> Self::TokenType;
}

impl PrimitiveLiteralToken for ast::IntegerConstant {
    type TokenType = syn::LitInt;

    fn fmt_lit(&self, ty: impl Spanned + fmt::Display) -> Self::TokenType {
        Self::TokenType::new(&format!("{}{}", self, ty), ty.span())
    }
}

impl PrimitiveLiteralToken for ast::FloatingConstant {
    type TokenType = syn::LitFloat;

    fn fmt_lit(&self, ty: impl Spanned + fmt::Display) -> Self::TokenType {
        Self::TokenType::new(&format!("{}{}", self, ty), ty.span())
    }
}

/// Convert a `types::ast::DefaultValue` to a default field value
fn to_default_value(
    arg_ty: &impl ToTokens,
    default_value: &ast::DefaultValue<'_>,
) -> impl ToTokens + fmt::Debug + ToString {
    match default_value {
        // Scalar field
        ast::DefaultValue::Scalar(s) => match s {
            ast::Scalar::Integer(i) => i.fmt_lit(arg_ty.to_token_stream()).to_token_stream(),
            ast::Scalar::Float(f) => f.fmt_lit(arg_ty.to_token_stream()).to_token_stream(),
            ast::Scalar::Boolean(b) => b.to_token_stream(),
        },
        // Enum field default variant
        ast::DefaultValue::Ident(i) => {
            let variant = format_ident!("{}", i.raw);
            quote!(<#arg_ty>::#variant).to_token_stream()
        }
    }
}

/// Convert a `types::ast::DefaultValue` to a doc comment describing the value
fn to_default_value_doc(
    ty: &ir::Type<'_>,
    default_value: &Option<ast::DefaultValue<'_>>,
) -> impl ToTokens {
    default_value.as_ref().map_or_else(
        || quote!(),
        |default_value| {
            let doc_value = match default_value {
                // Scalar field
                ast::DefaultValue::Scalar(s) => match s {
                    ast::Scalar::Integer(i) => i
                        .fmt_lit(to_type_token(None, ty, &quote!(), &quote!(), false))
                        .to_string(),
                    ast::Scalar::Float(f) => f
                        .fmt_lit(to_type_token(None, ty, &quote!(), &quote!(), false))
                        .to_string(),
                    ast::Scalar::Boolean(b) => b.to_token_stream().to_string(),
                },
                // Enum field default variant
                ast::DefaultValue::Ident(i) => format!("{}::{}", ty, i.raw),
            };
            let doc_string = format!(" The default value for this field is __{}__", doc_value);
            quote!(#[doc = #doc_string])
        },
    )
}

#[cfg(test)]
mod to_default_value_tests {
    use super::{quote, to_default_value, to_type_token};
    use crate::{ast::types as ast, ir::types as ir};

    macro_rules! generate_min_max_tests {
        ($kind:path, $base_type:ty, $butte_ir_type:ident, $rust_type:ident $(,)?) => {
            #[test]
            fn test_to_default_value_min() {
                let raw_value = std::$rust_type::MIN;
                let rust_value = raw_value as $base_type;
                let value = ast::DefaultValue::Scalar($kind(rust_value));
                let ty =
                    to_type_token(None, &ir::Type::$butte_ir_type, &quote!(), &quote!(), false);
                let result = to_default_value(&ty, &value).to_string();
                let expected = format!("{}{}", raw_value, stringify!($rust_type));
                assert_eq!(result, expected);
            }

            #[test]
            fn test_to_default_value_max() {
                let raw_value = std::$rust_type::MAX;
                let rust_value = raw_value as $base_type;
                let value = ast::DefaultValue::Scalar($kind(rust_value));
                let ty =
                    to_type_token(None, &ir::Type::$butte_ir_type, &quote!(), &quote!(), false);
                let result = to_default_value(&ty, &value).to_string();
                let expected = format!("{}{}", raw_value, stringify!($rust_type));
                assert_eq!(result, expected);
            }
        };
    }

    macro_rules! base_type {
        (Integer) => {
            $crate::ast::types::IntegerConstant
        };
        (Float) => {
            $crate::ast::types::FloatingConstant
        };
    }

    macro_rules! generate_numeric_primitive_tests {
        ([$(($ast_type:ident, $butte_ir_type:ident, $rust_type:ident)),*$(,)?]) => {
            $(
                #[allow(non_snake_case)]
                mod $butte_ir_type {
                    use super::*;
                    generate_min_max_tests!(
                        $crate::ast::types::Scalar::$ast_type,
                        base_type!($ast_type),
                        $butte_ir_type,
                        $rust_type
                    );
                }
            )*
        };
    }

    generate_numeric_primitive_tests!([
        (Integer, Byte, i8),
        (Integer, UByte, u8),
        (Integer, Short, i16),
        (Integer, UShort, u16),
        (Integer, Int, i32),
        (Integer, UInt, u32),
        (Integer, Long, i64),
        (Integer, ULong, u64),
        (Integer, Int8, i8),
        (Integer, UInt8, u8),
        (Integer, Int16, i16),
        (Integer, UInt16, u16),
        (Integer, Int32, i32),
        (Integer, UInt32, u32),
        (Integer, Int64, i64),
        (Integer, UInt64, u64),
        (Float, Float, f32),
        (Float, Double, f64),
        (Float, Float32, f32),
        (Float, Float64, f64),
    ]);

    #[test]
    fn test_to_default_value_true() {
        let value = ast::DefaultValue::Scalar(ast::Scalar::Boolean(true));
        let ty = to_type_token(None, &ir::Type::Bool, &quote!(), &quote!(), false);
        let result = to_default_value(&ty, &value).to_string();
        assert_eq!(result, "true".to_string());
    }

    #[test]
    fn test_to_default_value_false() {
        let value = ast::DefaultValue::Scalar(ast::Scalar::Boolean(false));
        let ty = to_type_token(None, &ir::Type::Bool, &quote!(), &quote!(), false);
        let result = to_default_value(&ty, &value).to_string();
        assert_eq!(result, "false".to_string());
    }
}

fn offset_id(field: &ir::Field<'_>) -> impl ToTokens {
    format_ident!("VT_{}", field.ident.as_ref().to_shouty_snake_case())
}

impl ToTokens for ir::Table<'_> {
    fn to_tokens(&self, tokens: &mut TokenStream) {
        let Self {
            ident: struct_qualified_id,
            fields,
            doc,
            ..
        } = self;

        let table_ns = struct_qualified_id.namespace();
        let table_ns_ref = table_ns.as_ref();
        let struct_id = struct_qualified_id.simple(); // discard namespace
        let raw_struct_name = struct_id.raw.as_ref();

        let builder_add_calls = fields.iter().map(
            |ir::Field {
                 ident: field_id,
                 ty,
                 metadata,
                 ..
             }| {
                let raw_field_name = field_id.raw.as_ref();
                let add_field_method = format_ident!("add_{}", raw_field_name);

                if metadata.required || ty.is_scalar() {
                    quote!(builder.#add_field_method(args.#field_id);)
                } else {
                    quote! {
                        if let Some(x) = args.#field_id { builder.#add_field_method(x); }
                    }
                }
            },
        );

        let args = format_ident!("{}Args", raw_struct_name);
        let args_fields = fields.iter().map(
            |ir::Field {
                 ident: field_id,
                 ty,
                 default_value,
                 metadata,
                 ..
             }| {
                let arg_ty = if ty.is_union() {
                    quote!(butte::WIPOffset<butte::UnionWIPOffset>)
                } else {
                    let arg_ty = to_type_token(
                        table_ns_ref,
                        ty,
                        &quote!('a),
                        &quote!(butte::WIPOffset),
                        true,
                    );
                    quote!(#arg_ty)
                };

                let arg_ty = if metadata.required || ty.is_scalar() {
                    arg_ty
                } else {
                    quote!(Option<#arg_ty>)
                };

                let allow_type_complexity = if ty.is_complex() {
                    quote!(#[allow(clippy::type_complexity)])
                } else {
                    quote!()
                };

                // Scalar or enum fields can have a default value
                let default_doc = to_default_value_doc(&ty, default_value);
                quote! {
                    #default_doc
                    #allow_type_complexity
                    pub #field_id: #arg_ty
                }
            },
        );
        let args_lifetime = |lifetime_name| {
            if fields
                .iter()
                .any(|f| !(f.ty.is_scalar() || f.ty.is_union()))
            {
                quote!(<#lifetime_name>)
            } else {
                quote!()
            }
        };
        let args_lifetime_a = args_lifetime(quote!('a));
        let args_lifetime_args = args_lifetime(quote!('args));

        // Can we implement `Default` on this table?
        // True if all the fields are either scalar or optional
        // Scalar fields must always implement `Default`
        let args_can_derive_default = fields
            .iter()
            .all(|field| !field.metadata.required || field.ty.is_scalar());

        let args_default_impl = if args_can_derive_default {
            let args_fields_defaults = fields.iter().map(
                |ir::Field {
                     ident: field_id,
                     ty,
                     default_value,
                     ..
                 }| {
                    let arg_ty = to_type_token(table_ns_ref, ty, &quote!(), &quote!(), false);
                    if !ty.is_scalar() {
                        // optional non-scalar types default to None
                        quote!(#field_id: None)
                    } else if let Some(default_value) = default_value {
                        // Handle customized default values
                        if ty.is_enum() {
                            let default_name = if let ast::DefaultValue::Ident(i) = default_value {
                                format_ident!("{}", i.raw)
                            } else {
                                panic!("expecting default ident for enum")
                            };
                            quote!(#field_id: <#arg_ty>::#default_name)
                        }
                        // TODO: handle structs
                        else {
                            // numeric types
                            let default_val = match default_value {
                                ast::DefaultValue::Scalar(s) => match s {
                                    ast::Scalar::Integer(i) => i.fmt_lit(arg_ty).to_token_stream(),
                                    ast::Scalar::Float(f) => f.fmt_lit(arg_ty).to_token_stream(),
                                    ast::Scalar::Boolean(b) => quote!(#b),
                                },
                                _ => panic!("expecting numeric default"),
                            };
                            quote!(#field_id: #default_val)
                        }
                    } else {
                        // no custom default value, default to the scalar type's default
                        quote!(#field_id: <#arg_ty>::default())
                    }
                },
            );
            quote! {
                impl#args_lifetime_a Default for #args#args_lifetime_a {
                    fn default() -> Self {
                        Self {
                            #(#args_fields_defaults),*
                        }
                    }
                }
            }
        } else {
            quote!()
        };

        let builder_type = format_ident!("{}Builder", raw_struct_name);

        let builder_field_methods = fields.iter().map(|field| {
            let ir::Field {
                ident: field_id,
                ty,
                default_value,
                ..
            } = field;
            let add_method_name = format_ident!("add_{}", field_id.raw.as_ref());
            let offset = offset_id(field);
            let field_offset = quote!(#struct_id::#offset);

            let allow_type_complexity = if ty.is_complex() {
                quote!(#[allow(clippy::type_complexity)])
            } else {
                quote!()
            };

            let arg_ty = if ty.is_union() {
                quote!(butte::WIPOffset<butte::UnionWIPOffset>)
            } else {
                let arg_ty = to_type_token(
                    table_ns_ref,
                    ty,
                    &quote!('b),
                    &quote!(butte::WIPOffset),
                    true,
                );
                quote!(#arg_ty)
            };

            let body = if ty.is_scalar() {
                if let Some(default_value) = default_value {
                    let default_value = to_default_value(&arg_ty, &default_value);
                    quote!(self.fbb.push_slot::<#arg_ty>(#field_offset, #field_id, #default_value))
                } else {
                    quote!(self.fbb.push_slot_always::<#arg_ty>(#field_offset, #field_id))
                }
            } else {
                quote!(self.fbb.push_slot_always::<#arg_ty>(#field_offset, #field_id))
            };

            quote! {
                #[inline]
                #allow_type_complexity
                fn #add_method_name(&mut self, #field_id: #arg_ty) {
                    #body;
                }
            }
        });

        let field_offset_constants = fields.iter().enumerate().map(|(index, field)| {
            let offset_name = offset_id(field);
            let offset_value = butte::field_index_to_field_offset(index as VOffsetT);
            quote! {
                pub const #offset_name: butte::VOffsetT = #offset_value;
            }
        });

        let field_accessors = fields.iter().map(|field| {
            let ir::Field {
                ident,
                ty,
                metadata,
                doc,
                ..
            } = field;
            let offset_name = offset_id(field);
            let snake_name = format_ident!("{}", ident.as_ref().to_snake_case());
            let snake_name_str = snake_name.to_string();
            let ty_ret = to_type_token(
                table_ns_ref,
                ty,
                &quote!('_),
                &quote!(butte::ForwardsUOffset),
                false,
            );
            let ty_wrapped = to_type_token(
                table_ns_ref,
                ty,
                &quote!('_),
                &quote!(butte::ForwardsUOffset),
                true,
            );

            let allow_type_complexity = if ty.is_complex() {
                quote!(#[allow(clippy::type_complexity)])
            } else {
                quote!()
            };

            if ty.is_union() {
                let (union_ident, enum_ident, variants) = match ty {
                    ir::Type::Custom(ir::CustomTypeRef {
                        ty,
                        ident: ref union_ident,
                    }) => match ty {
                        ir::CustomType::Union {
                            ref variants,
                            ref enum_ident,
                        } => (union_ident, enum_ident, variants),
                        _ => panic!("type is union"),
                    },
                    _ => panic!("type is union"),
                };

                let union_ident = union_ident.relative(table_ns_ref);
                let enum_ident = enum_ident.relative(table_ns_ref);

                let type_snake_name =
                    format_ident!("{}_type", field.ident.as_ref().to_snake_case());

                if field.metadata.required {
                    let names_to_enum_variant = variants.iter().map(
                        |ir::UnionVariant {
                             ident: variant_ident,
                             ty: variant_ty,
                             ..
                         }| {
                            let variant_ty_wrapped = to_type_token(table_ns_ref,
                                variant_ty,
                                &quote!('_),
                                &quote!(butte::ForwardsUOffset),
                                true,
                            );
                            quote! {
                                #enum_ident::#variant_ident => #union_ident::#variant_ident(self.table
                                    .get::<#variant_ty_wrapped>(#struct_id::#offset_name)?
                                    .ok_or_else(|| butte::Error::RequiredFieldMissing(#snake_name_str))?)
                            }
                        },
                    );
                    quote! {
                        #[inline]
                        pub fn #snake_name(&self) -> Result<#ty_ret, butte::Error> {
                            Ok(match self.#type_snake_name()? {
                              #(#names_to_enum_variant,)*
                              #enum_ident::None => return Err(butte::Error::RequiredFieldMissing(#snake_name_str))
                            })
                        }
                    }
                } else {
                    let names_to_enum_variant = variants.iter().map(
                        |ir::UnionVariant {
                             ident: variant_ident,
                             ty: variant_ty,
                             ..
                         }| {
                            let variant_ty_wrapped = to_type_token(table_ns_ref,
                                variant_ty,
                                &quote!('_),
                                &quote!(butte::ForwardsUOffset),
                                true,
                            );
                            quote! {
                                Some(#enum_ident::#variant_ident) => self.table
                                    .get::<#variant_ty_wrapped>(#struct_id::#offset_name)?
                                    .map(#union_ident::#variant_ident)
                            }
                        },
                    );

                    quote! {
                        #[inline]
                        pub fn #snake_name(&self) -> Result<Option<#ty_ret>, butte::Error> {
                            Ok(match self.#type_snake_name()? {
                              #(#names_to_enum_variant,)*
                              None | Some(#enum_ident::None) => None
                            })
                        }
                    }
                }
            } else if metadata.required {
                quote! {
                    #doc
                    #[inline]
                    #allow_type_complexity
                    pub fn #snake_name(&self) -> Result<#ty_ret, butte::Error> {
                        Ok(self.table
                            .get::<#ty_wrapped>(#struct_id::#offset_name)?
                            .ok_or_else(|| butte::Error::RequiredFieldMissing(#snake_name_str))?)
                    }
                }
            } else {
                quote! {
                    #doc
                    #[inline]
                    #allow_type_complexity
                    pub fn #snake_name(&self) -> Result<Option<#ty_ret>, butte::Error> {
                        self.table
                            .get::<#ty_wrapped>(#struct_id::#offset_name)
                    }
                }
            }
        });

        let struct_offset_enum_name = format_ident!("{}Offset", raw_struct_name);

        let required_fields = fields
            .iter()
            .filter(|field| field.metadata.required)
            .map(|field| {
                let snake_name = field.ident.as_ref().to_snake_case();
                let offset_name = offset_id(field);
                quote! {
                    self.fbb.required(o, #struct_id::#offset_name, #snake_name);
                }
            });

        (quote! {
            pub enum #struct_offset_enum_name {}

            #[derive(Copy, Clone, Debug, PartialEq)]
            #doc
            pub struct #struct_id<B> {
                table: butte::Table<B>,
            }

            impl<B> From<butte::Table<B>> for #struct_id<B> {
                fn from(table: butte::Table<B>) -> Self {
                    Self { table }
                }
            }

            impl<B> From<#struct_id<B>> for butte::Table<B> {
                fn from(s: #struct_id<B>) -> Self {
                    s.table
                }
            }

            impl<'a> #struct_id<&'a [u8]> {
                // field offset constants
                #(#field_offset_constants)*

                pub fn create<'bldr: 'args, 'args: 'mut_bldr, 'mut_bldr>(
                    fbb: &'mut_bldr mut butte::FlatBufferBuilder<'bldr>,
                    args: &'args #args#args_lifetime_args
                ) -> butte::WIPOffset<#struct_id<&'bldr [u8]>> {
                    let mut builder = #builder_type::new(fbb);
                    #(#builder_add_calls)*
                    builder.finish()
                }
            }


            impl<B> #struct_id<B>
            where
                B: std::convert::AsRef<[u8]>
            {
                // fields access
                #(#field_accessors)*

                pub fn get_root(buf: B) -> Result<Self, butte::Error> {
                    let table = butte::Table::get_root(buf)?;
                    Ok(Self { table })
                }
            }

            impl<'a> butte::Follow<'a> for #struct_id<&'a [u8]> {
                type Inner = Self;

                #[inline]
                fn follow(buf: &'a [u8], loc: usize) -> Result<Self::Inner, butte::Error> {
                    let table = butte::Table::new(buf, loc);
                    Ok(Self { table })
                }
            }

            impl<B> butte::FollowBuf for #struct_id<B>
            where
                B: std::convert::AsRef<[u8]>
            {
                type Buf = B;
                type Inner = Self;

                #[inline]
                fn follow_buf(buf: Self::Buf, loc: usize) -> Result<Self::Inner, butte::Error> {
                    let table = butte::Table::new(buf, loc);
                    Ok(Self { table })
                }
            }

            // Builder Args
            pub struct #args#args_lifetime_a {
                #(#args_fields),*
            }

            #args_default_impl

            //// builder
            pub struct #builder_type<'a, 'b> {
                fbb: &'b mut butte::FlatBufferBuilder<'a>,
                start: butte::WIPOffset<butte::TableUnfinishedWIPOffset>,
            }

            impl<'a: 'b, 'b> #builder_type<'a, 'b> {
                #(#builder_field_methods)*

                #[inline]
                pub fn new(fbb: &'b mut butte::FlatBufferBuilder<'a>) -> Self {
                    let start = fbb.start_table();
                    #builder_type {
                        fbb, start
                    }
                }

                #[inline]
                pub fn finish(self) -> butte::WIPOffset<#struct_id<&'a [u8]>> {
                    let o = self.fbb.end_table(self.start);
                    #(#required_fields)*
                    butte::WIPOffset::new(o.value())
                }
            }
        })
        .to_tokens(tokens)
    }
}

// Do not implement
// Left in the code to prevent a rogue impl
// impl ToTokens for ir::Type<'_> {
//     fn to_tokens(&self, _: &mut TokenStream) {
//         panic!("This is unimplemented on purpose -- as types need context to be generated")
//     }
// }

impl ToTokens for ir::EnumBaseType {
    fn to_tokens(&self, tokens: &mut TokenStream) {
        match self {
            ir::EnumBaseType::Byte => quote!(i8),
            ir::EnumBaseType::UByte => quote!(u8),
            ir::EnumBaseType::Short => quote!(i16),
            ir::EnumBaseType::UShort => quote!(u16),
            ir::EnumBaseType::Int => quote!(i32),
            ir::EnumBaseType::UInt => quote!(u32),
            ir::EnumBaseType::Long => quote!(i64),
            ir::EnumBaseType::ULong => quote!(u64),
            ir::EnumBaseType::Int8 => quote!(i8),
            ir::EnumBaseType::UInt8 => quote!(u8),
            ir::EnumBaseType::Int16 => quote!(i16),
            ir::EnumBaseType::UInt16 => quote!(u16),
            ir::EnumBaseType::Int32 => quote!(i32),
            ir::EnumBaseType::UInt32 => quote!(u32),
            ir::EnumBaseType::Int64 => quote!(i64),
            ir::EnumBaseType::UInt64 => quote!(u64),
        }
        .to_tokens(tokens)
    }
}

impl ToTokens for ast::Comment<'_> {
    fn to_tokens(&self, tokens: &mut TokenStream) {
        let doc = self.lines.iter().rev().fold(quote!(), |docs, line| {
            quote! {
                #[doc = #line]
                #docs
            }
        });
        doc.to_tokens(tokens)
    }
}

impl ToTokens for ir::QualifiedIdent<'_> {
    fn to_tokens(&self, tokens: &mut TokenStream) {
        let parts = &self.parts;
        debug_assert!(!self.parts.is_empty());
        let code = parts.iter().map(|e| e.raw.as_ref()).join("::");
        syn::parse_str::<syn::Path>(&code)
            .expect("Cannot parse path")
            .to_tokens(tokens)
    }
}

impl ToTokens for ir::Enum<'_> {
    fn to_tokens(&self, tokens: &mut TokenStream) {
        let Self {
            ident: enum_id,
            variants,
            base_type,
            doc,
            ..
        } = self;

        let enum_id = enum_id.simple();
        // generate enum variant name => string name of the variant for use in
        // a match statement
        let names_to_strings = variants.iter().map(|ir::EnumVariant { ident: key, .. }| {
            let raw_key = key.raw.as_ref();
            quote! {
                #enum_id::#key => #raw_key
            }
        });

        let default_value = variants
            .iter()
<<<<<<< HEAD
            .map(|ir::EnumVal { ident: key, .. }| quote!(#enum_id::#key))
=======
            .map(|ir::EnumVariant { ident: key, .. }| {
                quote! {
                    #enum_id::#key
                }
            })
>>>>>>> 58fb5356
            .next();

        // assign a value to the key if one was given, otherwise give it the
        // enumerated index's value
        let variants_and_scalars = variants.iter().enumerate().map(
            |(
<<<<<<< HEAD
                index,
                ir::EnumVal {
=======
                i,
                ir::EnumVariant {
>>>>>>> 58fb5356
                    ident: key,
                    value,
                    doc,
                },
            )| {
                // format the value with the correct type, i.e., base_type
                let scalar_value = if let Some(constant) = *value {
                    constant
                } else {
                    index
                        .try_into()
                        .expect("invalid conversion to enum base type")
                };
                let formatted_value = scalar_value.fmt_lit(base_type.to_token_stream());
                (quote!(#key), quote!(#formatted_value), doc)
            },
        );

        let raw_snake_enum_name = enum_id.raw.as_ref().to_snake_case();
        let enum_id_fn_name = format_ident!("enum_name_{}", raw_snake_enum_name);

        let from_base_to_enum_variants =
            variants_and_scalars
                .clone()
                .map(|(variant_name, scalar_value, _)| {
                    quote! {
                        #scalar_value => Ok(<#enum_id>::#variant_name)
                    }
                });

        let from_enum_variant_to_base =
            variants_and_scalars
                .clone()
                .map(|(variant_name, scalar_value, _)| {
                    quote! {
                        <#enum_id>::#variant_name => #scalar_value
                    }
                });

        let fields = variants_and_scalars.map(|(variant_name, scalar_value, doc)| {
            quote! {
                #doc
                #variant_name = #scalar_value
            }
        });

        // TODO: Maybe separate these pieces to avoid variables that used far
        // away from their definition.
        (quote! {
            // force a C-style enum
            #[repr(#base_type)]
            #[allow(non_camel_case_types)]
            #[derive(Clone, Copy, PartialEq, Eq, PartialOrd, Ord, Hash, Debug)]
            #doc
            pub enum #enum_id {
                #(#fields),*
            }

            impl Default for #enum_id {
                fn default() -> Self {
                    #default_value
                }
            }

            impl<'a> butte::Follow<'a> for #enum_id {
                type Inner = Self;

                fn follow(buf: &'a [u8], loc: usize) -> Result<Self::Inner, butte::Error> {
                    let scalar = butte::read_scalar_at::<#base_type>(buf, loc)?;
                    <Self as std::convert::TryFrom<#base_type>>::try_from(scalar)
                }
            }

            impl std::convert::TryFrom<#base_type> for #enum_id {
                type Error = butte::Error;
                fn try_from(value: #base_type) -> Result<Self, Self::Error> {
                    match value {
                        #(#from_base_to_enum_variants,)*
                        _ => Err(butte::Error::UnknownEnumVariant)
                    }
                }
            }

            impl From<#enum_id> for #base_type {
                fn from(value: #enum_id) -> #base_type {
                    match value {
                        #(#from_enum_variant_to_base),*
                    }
                }
            }

            impl butte::Push for #enum_id {
                type Output = Self;

                #[inline]
                fn push(&self, dst: &mut [u8], _rest: &[u8]) {
                    let scalar = <#base_type>::from(*self);
                    butte::emplace_scalar::<#base_type>(dst, scalar);
                }
            }

            pub fn #enum_id_fn_name(e: #enum_id) -> &'static str {
                match e {
                    #(#names_to_strings),*
                }
            }
        })
        .to_tokens(tokens)
    }
}

impl ToTokens for ir::Union<'_> {
    fn to_tokens(&self, tokens: &mut TokenStream) {
        let Self {
            ident: union_qualified_id,
            enum_ident,
            variants,
            doc,
            ..
        } = self;

        let union_ns = union_qualified_id.namespace();
        let union_ns_ref = union_ns.as_ref();
        let union_id = union_qualified_id.simple();
        let enum_id = enum_ident.relative(union_ns_ref);

        // the union's body definition
        let names_to_union_variant = variants.iter().map(
            |ir::UnionVariant {
                 ident: variant_ident,
                 ty: variant_ty,
                 doc,
             }| {
                let variant_ty_token =
                    to_type_token(union_ns_ref, variant_ty, &quote!('a), &quote!(), false);
                quote! {
                    #doc
                    #variant_ident(#variant_ty_token)
                }
            },
        );

        // generate union variant name => enum type name of the variant for use in
        // a match statement
        let names_to_enum_variant = variants.iter().map(
            |ir::UnionVariant {
                 ident: variant_ident,
                 ..
             }| {
                quote! {
                    #union_id::#variant_ident(..) => #enum_id::#variant_ident
                }
            },
        );

        (quote! {
            #[derive(Copy, Clone, Debug, PartialEq)]
            #doc
            pub enum #union_id<'a> {
                #(#names_to_union_variant),*
            }


            impl #union_id<'_> {
                pub fn get_type(&self) -> #enum_id {
                    match self {
                        #(#names_to_enum_variant),*
                    }
                }
            }

        })
        .to_tokens(tokens)
    }
}

pub struct CodeGenerator<'a> {
    pub(crate) root: ir::Root<'a>,
    pub(crate) rpc_gen: Option<Box<dyn RpcGenerator>>,
}

impl<'a> CodeGenerator<'a> {
    pub fn build_token_stream(&mut self) -> TokenStream {
        let mut token_stream = TokenStream::default();
        self.build_tokens(&mut token_stream);
        token_stream
    }

    pub fn build_tokens(&mut self, tokens: &mut TokenStream) {
        let mut rpc_gen = self.rpc_gen.take();

        for node in &self.root.nodes {
            self.node_to_tokens(node, &mut rpc_gen, tokens);
        }
    }

    fn node_to_tokens(
        &self,
        node: &ir::Node<'a>,
        rpc_gen: &mut Option<Box<dyn RpcGenerator>>,
        tokens: &mut TokenStream,
    ) {
        // The following constructs are (or should be) handled at the file level:
        // * Namespaces
        // * Root types
        // * File extensions
        // * File identifiers
        //
        // Additionally, attributes do not have corresponding concrete code generated, they are
        // used to *affect* codegen of other items.
        match node {
            ir::Node::Table(t) => t.to_tokens(tokens),
            // ir::Node::Struct(_) => unimplemented!(),
            ir::Node::Enum(e) => e.to_tokens(tokens),
            ir::Node::Union(u) => u.to_tokens(tokens),
            ir::Node::Namespace(n) => {
                let ident = format_ident!("{}", n.ident.simple().as_ref().to_snake_case());
                let mut nodes_ts = TokenStream::default();
                for node in &n.nodes {
                    self.node_to_tokens(node, rpc_gen, &mut nodes_ts);
                }
                (quote! {
                    pub mod #ident {
                        #nodes_ts
                    }
                })
                .to_tokens(tokens)
            }
            ir::Node::Rpc(rpc) => {
                if let Some(gen) = rpc_gen {
                    gen.generate(rpc, tokens)
                }
            }
            element => panic!("{:?}", element),
        }
    }
}

pub trait RpcGenerator {
    /// Generates a Rust interface or implementation for a service, writing the
    /// result to the provided `token_stream`.
    fn generate<'a>(&mut self, rpc: &ir::Rpc<'a>, token_stream: &mut TokenStream);
}

#[cfg(test)]
mod table_tests {
    use super::*;
    use crate::{
        ir::{types::Node, Builder},
        parser::schema_decl,
    };

    #[test]
    fn test_required_fields() {
        let input = "\
table Hello {
  world: string (required);
  earth: int = 616 (required);
  universe: string;
}";
        let (_, schema) = schema_decl(input).unwrap();
        let actual = Builder::build(schema).unwrap();
        match &actual.nodes[0] {
            Node::Table(table) => {
                let result = to_code(table);
                assert_eq!(2, result.matches("required").count());
            }
            node => panic!("{:?}", node),
        }
    }
}<|MERGE_RESOLUTION|>--- conflicted
+++ resolved
@@ -888,28 +888,19 @@
 
         let default_value = variants
             .iter()
-<<<<<<< HEAD
-            .map(|ir::EnumVal { ident: key, .. }| quote!(#enum_id::#key))
-=======
             .map(|ir::EnumVariant { ident: key, .. }| {
                 quote! {
                     #enum_id::#key
                 }
             })
->>>>>>> 58fb5356
             .next();
 
         // assign a value to the key if one was given, otherwise give it the
         // enumerated index's value
         let variants_and_scalars = variants.iter().enumerate().map(
             |(
-<<<<<<< HEAD
-                index,
-                ir::EnumVal {
-=======
                 i,
                 ir::EnumVariant {
->>>>>>> 58fb5356
                     ident: key,
                     value,
                     doc,
